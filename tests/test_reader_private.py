--- conflicted
+++ resolved
@@ -100,49 +100,6 @@
     assert parser.calls == [(feed.url, 'etag', 'last-modified')]
 
 
-<<<<<<< HEAD
-=======
-def test_post_entry_add_plugins(reader):
-    parser = Parser()
-    parser.tzinfo = False
-
-    reader._parser = parser
-
-    plugin_calls = []
-
-    def first_plugin(r, e):
-        assert r is reader
-        plugin_calls.append((first_plugin, e))
-
-    def second_plugin(r, e):
-        assert r is reader
-        plugin_calls.append((second_plugin, e))
-
-    feed = parser.feed(1, datetime(2010, 1, 1))
-    one = parser.entry(1, 1, datetime(2010, 1, 1))
-    reader.add_feed(feed.url)
-    reader._post_entry_add_plugins.append(first_plugin)
-    reader.update_feeds()
-    assert plugin_calls == [(first_plugin, one)]
-    assert set(e.id for e in reader.get_entries()) == {'1, 1'}
-
-    plugin_calls[:] = []
-
-    feed = parser.feed(1, datetime(2010, 1, 2))
-    one = parser.entry(1, 1, datetime(2010, 1, 2))
-    two = parser.entry(1, 2, datetime(2010, 1, 2))
-    reader._post_entry_add_plugins.append(second_plugin)
-    reader.update_feeds()
-    assert plugin_calls == [
-        (first_plugin, two),
-        (second_plugin, two),
-    ]
-    assert set(e.id for e in reader.get_entries()) == {'1, 1', '1, 2'}
-
-    # TODO: What is the expected behavior if a plugin raises an exception?
-
-
->>>>>>> 39c31db4
 def test_post_feed_update_plugins(reader):
     parser = Parser()
     parser.tzinfo = False
