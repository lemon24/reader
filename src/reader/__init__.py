--- conflicted
+++ resolved
@@ -37,11 +37,7 @@
 
 """
 
-<<<<<<< HEAD
-__version__ = '1.21.dev0'
-=======
 __version__ = '2.0.dev0'
->>>>>>> 39c31db4
 
 from .core import Reader, make_reader
 
